
use flate2::read::MultiGzDecoder;
use flate2::write::GzEncoder;
use flate2::Compression;

use io::Error;
use regex::Regex;
use std::fs::File;
use std::io::prelude::*;
use std::io::{BufReader, BufWriter};
use std::io;
use std::fmt;
use std::collections::{HashMap, HashSet};
use std::hash::{Hash, Hasher};
use std::path::Path;
use clap::{Arg, App, ArgMatches};


// Struct representing molecular data from a mol2 formatted file
#[derive (Clone)]
struct Mol2 {
    name: String,
    energy: f64,
    lines: String
}
impl fmt::Debug for Mol2 {

    // Defines the debug formatting for a given Mol2
    fn fmt(&self, f: &mut fmt::Formatter<'_>) -> fmt::Result {
        f.debug_struct("Molecule")
         .field("\n  name", &self.name)
         .field("\n  energy", &self.energy)
         .finish()
    }
    
}
impl Hash for Mol2 {

    // Defines the hash of a Mol2 as the hash of its name
    fn hash<H: Hasher>(&self, state: &mut H) {
        self.name.hash(state);
    }

}
impl PartialEq for Mol2 {

    // Defines equality between 2 Mol2 as based on Name
    fn eq(&self, other: &Self) -> bool {
        self.name == other.name
    }
}
impl Eq for Mol2 {}
impl Mol2 {

    // Instantiate a new Mol2
    pub fn new() -> Self {
        Mol2 {
            name: String::new(),
            energy: 100.0,
            lines: String::new()
        }
    }

    // Adds a name to current Mol2
    fn add_name(&mut self, name: String) {
        self.name = name;
    }

    // Adds an energy to current Mol2
    fn add_energy(&mut self, energy: f64) {
        self.energy = energy;
    }

    // Adds a raw text line to current Mol2
    fn add_line(&mut self, line: &str) {
        self.lines += line;
    }

}


// Struct describing file IO of a mol2 formatted file
struct Mol2Reader {
    reader: BufReader<MultiGzDecoder<File>>,
    line: String,
    regex_name: Regex,
    regex_energy: Regex,
    regex_tripos: Regex,
    regex_tripos_molecule: Regex
}
impl Iterator for Mol2Reader {

    type Item = Mol2;

    fn next(&mut self) -> Option<Mol2> {
        return self.get_mol2();
    }

}
impl Mol2Reader {

    // Instantiate a new Mol2Reader
    pub fn new(filename: &str) -> Result<Self, Error> {
        let file = File::open(filename)?;
        let gzr = MultiGzDecoder::new(file);
        let reader = BufReader::new(gzr);
        let line = String::new();
        let regex_name = Regex::new(r"#+ +Name: +").unwrap();
        let regex_energy = Regex::new(r"#+ +Total Energy: +").unwrap();
        let regex_tripos = Regex::new(r"^@<TRIPOS>").unwrap();
        let regex_tripos_molecule = Regex::new(r"^@<TRIPOS>MOLECULE").unwrap();

        Ok(Mol2Reader {
            reader,
            line,
            regex_name,
            regex_energy,
            regex_tripos,
            regex_tripos_molecule
        })
    }

    // Step forward one line in the file
    fn step(&mut self) -> bool {
        self.line.clear();
        let eof = self.reader.read_line(&mut self.line).unwrap();
        eof != 0
    }

    // Retrieve the next Mol2 in the file
    fn get_mol2(&mut self) -> Option<Mol2> {
        let mut mol = Mol2::new();
        let mut tripos_state = 0;
        let mut tripos_counts = Vec::new();

        loop {

            if !self.step() {
                return None
            }

            // The beginning of a new molecule
            if self.regex_name.is_match(&self.line) {
                mol.add_name(
                    self.regex_name
                        .replace_all(&self.line, "")
                        .trim()
                        .to_string()
                );
            }

            // Adds the energy for a molecule
            else if self.regex_energy.is_match(&self.line) {
                mol.add_energy(
                    self.regex_energy
                        .replace_all(&self.line, "")
                        .trim()
                        .to_string()
                        .parse::<f64>()
                        .unwrap()
                )
            }

            // Case where TRIPOS data is found
            else if self.regex_tripos.is_match(&self.line) {

                // case where TRIPOS Molecule Is found providing number of elements in following
                if self.regex_tripos_molecule.is_match(&self.line) {
                    mol.add_line(&self.line);

                    for _ in 0..2 {
                        if !self.step() {return None}
                        mol.add_line(&self.line);
                    }

                    tripos_counts = self.line
                        .trim()
                        .split_whitespace()
                        .map(|x| x.parse::<u8>().unwrap())
                        .collect();
                }

                else {
                    mol.add_line(&self.line);

                    for _ in 0..tripos_counts[tripos_state] {
                        if !self.step() {return None}
                        mol.add_line(&self.line);
                    }

                    tripos_state += 1;
                }

                self.line.clear();
            }

            if (tripos_state > 0) && (tripos_counts[tripos_state] == 0) {
                break;
            }

            mol.add_line(&self.line);
        }

        Some(mol)
    }

}


// Enumerate describing input query format
enum QueryFormat {
    WithScore(HashMap<Mol2, f64>),
    WithoutScore(HashSet<Mol2>)
}

// Struct describing file IO of input query
struct QueryReader {
    bufreader: BufReader<File>,
    line: String
}
impl QueryReader {

    // Inserts a molecule into a HashSet
    fn insert_to_set(&self, table: &mut HashSet<Mol2>, mol: Mol2) {
        table.insert(mol);
    }

    // Inserts a molecule into a HashMap
    fn insert_to_map(&self, table: &mut HashMap<Mol2, f64>, mol: Mol2) {
        let energy = mol.energy;
        table.insert(mol, energy);
    }

    // Creates a molecule with a given name
    fn mol_with_name(&self, name: &str) -> Mol2 {
        let mut mol = Mol2::new();
        mol.add_name(name.trim().to_owned());
        mol
    }

    // Creates a molecule with a given name and energy
    fn mol_with_name_and_energy(&self, name: &str, energy: &str) -> Mol2 {
        let mut mol = Mol2::new();
        mol.add_name(name.to_owned());
        mol.add_energy(
            energy.parse::<f64>()
            .expect("\n\nError: Malformed Energy Column...\n...Unable to be parsed into float\n\n"));
        mol
    }

    // Split a string on whitespace and return a vector of elements
    fn split_items(&self) -> Vec<&str> {
        self.line.trim()
            .split_whitespace()
            .collect()
    }

    // Read in a list of IDs without scores and construct a HashSet
    fn read_zinc_list(&mut self) -> HashSet<Mol2> {
        let mut table = HashSet::new();

        let mol = self.mol_with_name(&self.line);
        self.insert_to_set(&mut table, mol);
        loop {
            if self.step().unwrap() == 0 {break;}

            let mol = self.mol_with_name(&self.line);
            self.insert_to_set(&mut table, mol);
        }

        table
    }

    // Read in a list of IDS with scores and construct a HashMap
    fn read_zinc_score_table(&mut self) -> HashMap<Mol2, f64> {
        let mut table = HashMap::new();

        let items = self.split_items();

        let mol = self.mol_with_name_and_energy(items[0], items[1]);
        self.insert_to_map(&mut table, mol);

        loop {
            if self.step().unwrap() == 0 {break;}

            let items = self.split_items();
            let mol = self.mol_with_name_and_energy(items[0], items[1]);
            self.insert_to_map(&mut table, mol);
        }

        table
    }

    // Step forward one line in file
    fn step(&mut self) -> Result<usize, Error> {
        /*
        Steps through the file one line at a time and returns false if EOF is found
        */
        self.line.clear();
        let eof = self.bufreader.read_line(&mut self.line)?;
        Ok(eof)
    }

    // Load in query input file with necessary format
    fn load_queries(&mut self) -> Result<QueryFormat, Error> {
        self.step()?;

        let items = self.split_items();

        match items.len() {
            1 => Ok(QueryFormat::WithoutScore(self.read_zinc_list())),
            2 => Ok(QueryFormat::WithScore(self.read_zinc_score_table())),
            _ => panic!("\n\nError: Malformed Query Input...\n..Found >2 columns but expecting 2\n\n")
        }
    }

    // Instantiate a new QueryReader
    pub fn new(filename: &str) -> Result<Self, Error> {
        let file = File::open(filename)?;

        Ok(
            QueryReader {
                bufreader: BufReader::new(file),
                line: String::new()
            }
        )
    }
}

fn read_input_list(filename: &str) -> Result<Vec<String>, io::Error>{

    let mut file = File::open(filename)?;
    let mut list = String::new();
    file.read_to_string(&mut list)?;

    let content: Vec<String> = list
        .split_whitespace()
        .map(|x| x.to_string())
        .collect();

    Ok(content)
}

// Function to perform grep without checking for score matches
fn grep_with_set(
        mol2_reader: Mol2Reader,
        table: &HashSet<Mol2>,
        writer_file: &mut Box<dyn Write>) {

    mol2_reader
        .into_iter()
        .filter(|x| table.contains(x))
        .for_each(|x| writer_file.write_all(x.lines.as_bytes()).unwrap())

}

// Function to perform grep while checking for score matches
fn grep_with_map(
        mol2_reader: Mol2Reader,
        table: &HashMap<Mol2, f64>,
        tol: f64,
        writer_file: &mut Box<dyn Write>) {

    mol2_reader
        .into_iter()
        .filter(|x| table.contains_key(x))
        .filter(|x| (x.energy - table.get(x).unwrap() <= tol))
        .for_each(|x| writer_file.write_all(x.lines.as_bytes()).unwrap())

}

// Public writer function to write to gzip
pub fn writer(filename: &str) -> Box<dyn Write> {
    let path = Path::new(filename);
    let file = File::create(&path).unwrap();

    Box::new(BufWriter::with_capacity(
        128 * 1024,
        GzEncoder::new(file, Compression::default()),
    ))

}


// Receives arguments from CLI
fn get_args() -> ArgMatches<'static> {
    let matches = App::new("mol2grep")
        .version("0.1")
        .author("Noam Teyssier")
        .about("Searches mol2 files and returns poses that match zincid and expected score")
        .arg(
            Arg::with_name("query")
                .short("q")
                .long("query")
                .value_name("ZINC-id,score.tsv")
                .help("Query table of ZINC-ids and scores to search for (tab separated, no header)")
                .takes_value(true)
                .required(true)
            )
        .arg(
            Arg::with_name("tolerance")
                .short("t")
                .long("tol")
                .help("Minimum tolerance to accept in float comparisons (default = 1e-6)")
                .takes_value(true)
                .required(false)
                .default_value("1e-6")
            )
        .arg(
            Arg::with_name("output")
                .short("o")
                .long("out")
                .help("mol2 formatted filename to write passing molecules to")
                .takes_value(true)
                .default_value("query_output.mol2.gz")
            )
        .arg(
            Arg::with_name("mol2")
                .short("i")
                .long("input")
                .value_name("*.mol2.gz")
                .help("mol2.gz formatted files to grep (can take multiple inputs)")
                .takes_value(true)
                .required(true)
                .min_values(1)
                .required_unless_one(&["input_files"])
        )
        .arg(
            Arg::with_name("input_files")
            .short("f")
            .long("files")
            .value_name("<files>.txt")
            .help("a list of filenames to process")
            .takes_value(true)
            .required(false)
        )
        .get_matches();

    matches
}


fn main() -> Result<(), Error> {

    // Match Arguments
    let matches = get_args();

    // Assign Variables
    let query_filename = matches.value_of("query").unwrap();
    let output_filename = matches.value_of("output").unwrap();
    let tol = matches
        .value_of("tolerance")
        .unwrap()
        .parse::<f64>()
        .unwrap();


<<<<<<< HEAD
    let input_mol2s = matches.values_of("mol2");
    let input_filelist = matches.value_of("input_files");

    let mol_hash = QueryReader::new(query_filename).unwrap();
    let mut writer_file = writer(output_filename);


    let input_files: Vec<String>;
    match input_mol2s {

        // case where one or multiple mol2 are given at CLI
        Some(f) => {
            input_files = f.into_iter()
                .map(|x| x.to_string())
                .collect()
        },

        // case where a single input file containing mol2 paths is given at CLI
        None => {
            input_files = read_input_list(input_filelist.unwrap()).unwrap()
        }
        
    };

    for filename in input_files {

        let mol2_reader = Mol2Reader::new(&filename).unwrap();
        mol2_reader
            .into_iter()
            .filter(|x| mol_hash.contains_key(x))
            .filter(|x| (x.energy - mol_hash.get(x).unwrap() <= tol))
            .for_each(
                    |x| writer_file.write_all(x.lines.as_bytes()).unwrap()
                );
=======
    // Instantiate QueryReader and read file into table
    let mut qr = QueryReader::new(query_filename)?;
    let table = qr.load_queries()?;

    // Instantiate Writer
    let mut writer_file = writer(output_filename);

    // Iterate through vector of input files
    for filename in input_files {

        // Instantiate Mol2Reader for a given file
        let mol2_reader = Mol2Reader::new(filename)?;

        // Grep File with Query Table
        match table {

            QueryFormat::WithoutScore(ref t) => {
                grep_with_set(mol2_reader, &t, &mut writer_file)
            },

            QueryFormat::WithScore(ref t) => {
                grep_with_map(mol2_reader, &t, tol, &mut writer_file)
            }
        }
>>>>>>> d026d4dd

    }

    Ok(())
}<|MERGE_RESOLUTION|>--- conflicted
+++ resolved
@@ -454,8 +454,6 @@
         .parse::<f64>()
         .unwrap();
 
-
-<<<<<<< HEAD
     let input_mol2s = matches.values_of("mol2");
     let input_filelist = matches.value_of("input_files");
 
@@ -490,33 +488,6 @@
             .for_each(
                     |x| writer_file.write_all(x.lines.as_bytes()).unwrap()
                 );
-=======
-    // Instantiate QueryReader and read file into table
-    let mut qr = QueryReader::new(query_filename)?;
-    let table = qr.load_queries()?;
-
-    // Instantiate Writer
-    let mut writer_file = writer(output_filename);
-
-    // Iterate through vector of input files
-    for filename in input_files {
-
-        // Instantiate Mol2Reader for a given file
-        let mol2_reader = Mol2Reader::new(filename)?;
-
-        // Grep File with Query Table
-        match table {
-
-            QueryFormat::WithoutScore(ref t) => {
-                grep_with_set(mol2_reader, &t, &mut writer_file)
-            },
-
-            QueryFormat::WithScore(ref t) => {
-                grep_with_map(mol2_reader, &t, tol, &mut writer_file)
-            }
-        }
->>>>>>> d026d4dd
-
     }
 
     Ok(())
